//
// Copyright 2018 LINE Corporation
//
// Licensed under the Apache License, Version 2.0 (the "License");
// you may not use this file except in compliance with the License.
// You may obtain a copy of the License at
//
// http://www.apache.org/licenses/LICENSE-2.0
//
// Unless required by applicable law or agreed to in writing, software
// distributed under the License is distributed on an "AS IS" BASIS,
// WITHOUT WARRANTIES OR CONDITIONS OF ANY KIND, either express or implied.
// See the License for the specific language governing permissions and
// limitations under the License.
//

package com.linecorp.apng

import android.content.res.AssetManager
import android.content.res.Resources
import android.graphics.Bitmap
import android.graphics.Canvas
import android.graphics.ColorFilter
import android.graphics.Paint
import android.graphics.PixelFormat
import android.graphics.drawable.Drawable
import android.util.DisplayMetrics
import android.view.animation.AnimationUtils
import androidx.annotation.DrawableRes
import androidx.annotation.IntRange
import androidx.annotation.RawRes
import androidx.annotation.VisibleForTesting
import androidx.annotation.WorkerThread
import androidx.vectordrawable.graphics.drawable.Animatable2Compat
import com.linecorp.apng.ApngDrawable.Companion.decode
import com.linecorp.apng.decoder.Apng
import com.linecorp.apng.decoder.ApngException
import java.io.File
import java.io.FileNotFoundException
import java.io.IOException
import java.io.InputStream

/**
 * An animated [Drawable] that plays the frames of an animated PNG.
 *
 * This drawable holds [apng] which contains the width, height, image count, duration
 * and repeat count from APNG meta data. These meta data can be obtained with [decode]
 * function.
 *
 * Also [apng] has other responsibility to draw given frame to a canvas. [ApngDrawable]
 * delegates [apng] to draw a frame.
 */
class ApngDrawable @VisibleForTesting internal constructor(
    /**
     * Stored shared state and data between mutated ApngDrawables.
     */
    private var apngState: ApngState
) : Drawable(), Animatable2Compat {

    /**
     * The duration to animate one loop of APNG animation.
     */
    @IntRange(from = 0, to = Int.MAX_VALUE.toLong())
    val durationMillis: Int = apngState.apng.duration

    /**
     * The number of frames included in this APNG image.
     */
    @IntRange(from = 1, to = Int.MAX_VALUE.toLong())
    val frameCount: Int = apngState.apng.frameCount

    /**
     * The number of bytes required for the non-native layer.
     * In most cases, this is the number of bytes used to display one frame.
     */
    @IntRange(from = 0, to = Int.MAX_VALUE.toLong())
    val frameByteCount: Int = apngState.apng.byteCount

    /**
     * The size of memory required for this image, including all frames loaded in the native layer.
     */
    @IntRange(from = 0, to = Int.MAX_VALUE.toLong())
    val allocationByteCount: Long = apngState.apng.allFrameByteCount + frameByteCount

    /**
     * The number of times to loop this APNG image. The value must be a signed value or special
     * values.
     *
     * The special values are:
     *  - [LOOP_FOREVER] indicates infinite looping.
     *  - [LOOP_INTRINSIC] indicated the default looping count.
     */
    @IntRange(from = LOOP_INTRINSIC.toLong(), to = Int.MAX_VALUE.toLong())
    var loopCount: Int = apngState.apng.loopCount
        set(value) {
            if (value < LOOP_INTRINSIC) {
                throw IllegalArgumentException(
                    "`loopCount` must be a signed value or special values. (value = $value)"
                )
            }
            field = if (value == LOOP_INTRINSIC) apngState.apng.loopCount else value
        }

    /**
     * Whether this drawable has already been destroyed or not.
     */
    val isRecycled: Boolean = apngState.apng.isRecycled

<<<<<<< HEAD
=======
    private val dstRect: Rect = Rect(0, 0, apngState.width, apngState.height)
>>>>>>> 0d3b166c
    private val paint: Paint = Paint(Paint.FILTER_BITMAP_FLAG or Paint.DITHER_FLAG)
    private val animationCallbacks: MutableList<Animatable2Compat.AnimationCallback> = arrayListOf()
    private val currentRepeatCount: Int
        get() = (animationElapsedTimeMillis / durationMillis).toInt() + 1
    /**
     * [currentFrameIndex] is the index to indicate which frame should show at that time.
     * [currentFrameIndex] is calculated with APNG meta data and elapsed time after animation
     * started.
     * [durationMillis] is the duration to animate one loop of APNG animation. [frameCount]
     * is number of APNG frames. For example, if one loop duration is 1000ms, image count is 10 and
     * elapsed time is 2100ms, the frame index should be 1 of 3rd loop.
     * If this image isn't infinite looping image and [animationElapsedTimeMillis] is larger than
     * total duration of this image's animation, returns always last frame index.
     */
    private val currentFrameIndex: Int
        get() = if (loopCount != 0 && exceedsRepeatCountLimitation()) {
            frameCount - 1
        } else {
            (animationElapsedTimeMillis % durationMillis * frameCount / durationMillis).toInt()
        }

    private var scaledWidth: Int = apngState.width
    private var scaledHeight: Int = apngState.height
    private var isStarted: Boolean = false
    private var animationElapsedTimeMillis: Long = 0L
    private var animationPrevDrawTimeMillis: Long? = null

    /**
     * The density scale at which this drawable will be rendered.
     * If [sourceDensity] is [Bitmap.DENSITY_NONE], this value is ignored.
     */
    private var targetDensity: Int = DisplayMetrics.DENSITY_DEFAULT
        set(value) {
            if (field != value) {
                field = if (value == 0) DisplayMetrics.DENSITY_DEFAULT else value
                computeBitmapSize()
                invalidateSelf()
            }
        }

    init {
        bounds.set(0, 0, width, height)
    }

    override fun draw(canvas: Canvas) {
        if (isStarted) {
            progressAnimationElapsedTime()
        }
<<<<<<< HEAD
        val drawIntervalMillis = apng.drawWithIndex(currentFrameIndex, canvas, null, bounds, paint)
=======
        val drawIntervalMillis = apngState.apng.drawWithIndex(
            currentFrameIndex,
            canvas,
            null,
            dstRect,
            paint
        )
>>>>>>> 0d3b166c
        if (isStarted) {
            scheduleSelf({ invalidateSelf() }, drawIntervalMillis.toLong())
        }
    }

    override fun setAlpha(alpha: Int) {
        paint.alpha = alpha
    }

    override fun getOpacity(): Int = PixelFormat.TRANSPARENT

    override fun setColorFilter(colorFilter: ColorFilter?) {
        paint.colorFilter = colorFilter
    }

    override fun getIntrinsicWidth(): Int = scaledWidth

    override fun getIntrinsicHeight(): Int = scaledHeight

    override fun isRunning(): Boolean = isStarted

    override fun start() {
        isStarted = true
        animationPrevDrawTimeMillis = null
        invalidateSelf()
        animationCallbacks.forEach {
            it.onAnimationStart(this)
        }
    }

    override fun stop() {
        isStarted = false
        invalidateSelf()
    }

    /**
     * Adds [callback] to listen animation start and end event of this apng image.
     * Animation end event will happen after exceeds [loopCount].
     *
     * **Note**:
     * The animation end callback will be called only when animation stops beyond the loop count
     * limit.
     * In order to prevent potential memory leak, unregister the callback or clear all callbacks.
     *
     * @param callback The [Animatable2Compat.AnimationCallback] to notify events.
     *
     */
    override fun registerAnimationCallback(callback: Animatable2Compat.AnimationCallback) {
        animationCallbacks.add(callback)
    }

    override fun unregisterAnimationCallback(
        callback: Animatable2Compat.AnimationCallback
    ): Boolean = animationCallbacks.remove(callback)

    override fun clearAnimationCallbacks() = animationCallbacks.clear()

    override fun getConstantState(): ConstantState? {
        return apngState
    }

    override fun mutate(): Drawable {
        apngState = ApngState(apngState)
        return this
    }

    /**
     * Sets the density scale at which this drawable will be rendered.
     * If [sourceDensity] is [Bitmap.DENSITY_NONE], this value is ignored.
     *
     * @param metrics The [DisplayMetrics] indicating the density scale for this drawable.
     */
    fun setTargetDensity(metrics: DisplayMetrics) {
        targetDensity = metrics.densityDpi
    }

    /**
     * Seeks frame to given position and show the image with target frame.
     * If given position is larger than total duration of animation,
     *
     * @param positionMillis Time to seek in milliseconds
     * @throws IllegalArgumentException If [positionMillis] is less than 0
     */
    fun seekTo(@IntRange(from = 0L, to = Long.MAX_VALUE) positionMillis: Long) {
        if (positionMillis < 0) {
            throw IllegalArgumentException("positionMillis must be positive value")
        }
        animationPrevDrawTimeMillis = null
        animationElapsedTimeMillis = positionMillis
        invalidateSelf()
    }

    /**
     * Releases resources managed by the native layer.
     * Call this image when it is no longer used.
     */
    fun recycle() = apngState.apng.recycle()

    private fun progressAnimationElapsedTime() {
        val currentTimeMillis = apngState.currentTimeProvider.invoke()
        val animationPrevDrawTimeMillisSnapShot = animationPrevDrawTimeMillis
        animationElapsedTimeMillis = if (animationPrevDrawTimeMillisSnapShot == null) {
            animationElapsedTimeMillis
        } else {
            animationElapsedTimeMillis + currentTimeMillis - animationPrevDrawTimeMillisSnapShot
        }
        animationPrevDrawTimeMillis = currentTimeMillis

        if (exceedsRepeatCountLimitation()) {
            isStarted = false
            animationCallbacks.forEach {
                it.onAnimationEnd(this)
            }
        }
    }

    private fun exceedsRepeatCountLimitation(): Boolean {
        if (loopCount == 0) {
            return false
        }
        return currentRepeatCount > loopCount
    }

    private fun computeBitmapSize() {
<<<<<<< HEAD
        scaledWidth = scaleFromDensity(width, sourceDensity, targetDensity)
        scaledHeight = scaleFromDensity(height, sourceDensity, targetDensity)
        bounds.set(0, 0, scaledWidth, scaledHeight)
=======
        scaledWidth = scaleFromDensity(apngState.width, apngState.sourceDensity, targetDensity)
        scaledHeight = scaleFromDensity(apngState.height, apngState.sourceDensity, targetDensity)
        dstRect.set(0, 0, scaledWidth, scaledHeight)
>>>>>>> 0d3b166c
    }

    internal class ApngState(
        val apng: Apng,
        /**
         * The width size of this image in [sourceDensity].
         */
        @IntRange(from = 1, to = Int.MAX_VALUE.toLong())
        val width: Int,
        /**
         * The height size of this image in [sourceDensity].
         */
        @IntRange(from = 1, to = Int.MAX_VALUE.toLong())
        val height: Int,
        /**
         * The source image density.
         */
        val sourceDensity: Int = Bitmap.DENSITY_NONE,
        val currentTimeProvider: () -> Long = { AnimationUtils.currentAnimationTimeMillis() }
    ) : ConstantState() {

        constructor(apngState: ApngState) : this(
            apngState.apng.copy(),
            apngState.width,
            apngState.height,
            apngState.sourceDensity,
            apngState.currentTimeProvider
        )

        override fun newDrawable(): Drawable = ApngDrawable(ApngState(this))

        override fun getChangingConfigurations(): Int = 0
    }

    companion object {

        /**
         * The constant value for [loopCount] that indicates infinite looping.
         *
         * @see [loopCount]
         */
        const val LOOP_FOREVER = 0

        /**
         * The constant value for [loopCount] that indicates the original looping count.
         *
         * @see [loopCount]
         */
        const val LOOP_INTRINSIC = -1

        private fun scaleFromDensity(size: Int, sourceDensity: Int, targetDensity: Int): Int {
            return if (sourceDensity == Bitmap.DENSITY_NONE ||
                targetDensity == Bitmap.DENSITY_NONE ||
                sourceDensity == targetDensity
            ) {
                size
            } else {
                (size * targetDensity + (sourceDensity shr 1)) / sourceDensity
            }
        }

        // region `decode` functions
        /**
         * Creates [ApngDrawable] from resource.
         *
         * @param res The [Resources] instance to get resource from.
         * @param id Raw resource id or drawable resource id.
         * @param width An optional width value to specify width size manually.
         * @param height An optional height value to specify height size manually.
         *
         * @return Decoded drawable object.
         *
         * @throws ApngException When decoding failed.
         * @throws Resources.NotFoundException If the given id does not exist.
         * @throws IOException When opening failed.
         * @throws IllegalArgumentException When only width or height was specified and When
         *                                  specified width or height is less than 0
         */
        @WorkerThread
        @Throws(ApngException::class, Resources.NotFoundException::class, IOException::class)
        fun decode(
            res: Resources,
            @RawRes @DrawableRes id: Int,
            width: Int? = null,
            height: Int? = null
        ): ApngDrawable = res.openRawResource(id).buffered().use { decode(it, width, height) }

        /**
         * Creates [ApngDrawable] from asset.
         *
         * @param assetManager The [AssetManager] instance to get asset from.
         * @param assetName The name of the asset to open.
         * @param width An optional width value to specify width size manually.
         * @param height An optional height value to specify height size manually.
         *
         * @return Decoded drawable object.
         *
         * @throws ApngException When decoding failed.
         * @throws FileNotFoundException If the file with given [assetName] is not exist.
         * @throws IOException When opening failed.
         * @throws IllegalArgumentException When only width or height was specified and When
         *                                  specified width or height is less than 0
         */
        @WorkerThread
        @Throws(ApngException::class, IOException::class)
        fun decode(
            assetManager: AssetManager,
            assetName: String,
            width: Int? = null,
            height: Int? = null
        ): ApngDrawable = assetManager.open(assetName).buffered().use { decode(it, width, height) }

        /**
         * Creates [ApngDrawable] from given [filePath].
         *
         * This is equivalent to the following code:
         *
         * ```
         * decode(File(filePath),size)
         * ```
         *
         * @param filePath The file path to the Animated PNG file.
         * @param width An optional width value to specify width size manually.
         * @param height An optional height value to specify height size manually.
         *
         * @return Decoded drawable object.
         *
         * @throws ApngException When decoding failed.
         * @throws FileNotFoundException If the file with given [filePath] is not exist.
         * @throws IOException When opening failed.
         * @throws IllegalArgumentException When only width or height was specified and When
         *                                  specified width or height is less than 0
         */
        @WorkerThread
        @Throws(ApngException::class, FileNotFoundException::class, IOException::class)
        fun decode(
            filePath: String,
            width: Int? = null,
            height: Int? = null
        ): ApngDrawable = decode(File(filePath), width, height)

        /**
         * Creates [ApngDrawable] from given [file].
         *
         * @param file The Animated PNG file.
         * @param width An optional width value to specify width size manually.
         * @param height An optional height value to specify height size manually.
         *
         * @return Decoded drawable object.
         *
         * @throws ApngException When decoding failed.
         * @throws FileNotFoundException If the [file] is not exist.
         * @throws IOException When opening failed.
         * @throws IllegalArgumentException When only width or height was specified and When
         *                                  specified width or height is less than 0
         */
        @WorkerThread
        @Throws(ApngException::class, FileNotFoundException::class, IOException::class)
        fun decode(
            file: File,
            width: Int? = null,
            height: Int? = null
        ): ApngDrawable = file.inputStream().buffered().use { decode(it, width, height) }

        /**
         * Creates [ApngDrawable] from given [stream].
         *
         * @param stream The [InputStream] to get from.
         * @param width An optional width value to specify width size manually.
         * @param height An optional height value to specify height size manually.
         *
         * @return Decoded drawable object.
         *
         * @throws ApngException When decoding failed.
         * @throws IllegalArgumentException When only width or height was specified and When
         *                                  specified width or height is less than 0
         */
        @WorkerThread
        @Throws(ApngException::class)
        fun decode(
            stream: InputStream,
            @IntRange(from = 1, to = Int.MAX_VALUE.toLong()) width: Int? = null,
            @IntRange(from = 1, to = Int.MAX_VALUE.toLong()) height: Int? = null
        ): ApngDrawable {
            if ((width == null) xor (height == null)) {
                throw IllegalArgumentException(
                    "Can not specify only one side of size. width = $width, height = $height"
                )
            }
            if (width != null && width <= 0) {
                throw IllegalArgumentException(
                    "Can not specify 0 or negative as width value. width = $width"
                )
            }
            if (height != null && height <= 0) {
                throw IllegalArgumentException(
                    "Can not specify 0 or negative as height value. width = $height"
                )
            }
            val density = if (width == null && height == null) {
                DisplayMetrics.DENSITY_DEFAULT
            } else {
                Bitmap.DENSITY_NONE
            }
            val apng = Apng.decode(stream)
            return ApngDrawable(
                ApngState(
                    apng,
                    width ?: apng.width,
                    height ?: apng.height,
                    density
                )
            )
        }
        // endregion

        // region `isApng` functions
        /**
         * Determines whether or not the given data is APNG format.
         *
         * @param res The [Resources] instance to get resource from.
         * @param id Raw resource id or drawable resource id.
         *
         * @return `true` if data is APNG format. `false` if data is't APNG format or some error
         * has been happened.
         */
        @WorkerThread
        fun isApng(res: Resources, @RawRes @DrawableRes id: Int): Boolean = try {
            res.openRawResource(id).buffered().use { isApng(it) }
        } catch (ignored: Exception) {
            false
        }

        /**
         * Determines whether or not the given data is APNG format.
         *
         * @param assetManager The [AssetManager] instance to get asset from.
         * @param assetName The name of the asset to open.
         *
         * @return `true` if data is APNG format. `false` if data is't APNG format or some error
         * has been happened.
         */
        @WorkerThread
        fun isApng(assetManager: AssetManager, assetName: String): Boolean = try {
            assetManager.open(assetName).buffered().use { isApng(it) }
        } catch (ignored: Exception) {
            false
        }

        /**
         * Determines whether or not the given data is APNG format.
         * This is equivalent to the following code:
         *
         * ```
         * isApng(File(filePath))
         * ```
         *
         * @param filePath The file path to the Animated PNG file.
         *
         * @return `true` if data is APNG format. `false` if data is't APNG format or some error
         * has been happened.
         */
        @WorkerThread
        fun isApng(filePath: String): Boolean = try {
            isApng(File(filePath))
        } catch (ignored: Exception) {
            false
        }

        /**
         * Determines whether or not the given data is APNG format.
         *
         * @param file The Animated PNG file.
         *
         * @return `true` if data is APNG format. `false` if data is't APNG format or some error
         * has been happened.
         */
        @WorkerThread
        fun isApng(file: File): Boolean = try {
            file.inputStream().buffered().use { isApng(it) }
        } catch (ignored: Exception) {
            false
        }

        /**
         * Determines whether or not the given data is APNG format.
         *
         * @param stream The [InputStream] to get from.
         *
         * @return `true` if data is APNG format. `false` if data is't APNG format or some error
         * has been happened.
         */
        @WorkerThread
        fun isApng(stream: InputStream): Boolean = try {
            Apng.isApng(stream)
        } catch (ignored: ApngException) {
            false
        }
        // endregion
    }
}<|MERGE_RESOLUTION|>--- conflicted
+++ resolved
@@ -106,10 +106,6 @@
      */
     val isRecycled: Boolean = apngState.apng.isRecycled
 
-<<<<<<< HEAD
-=======
-    private val dstRect: Rect = Rect(0, 0, apngState.width, apngState.height)
->>>>>>> 0d3b166c
     private val paint: Paint = Paint(Paint.FILTER_BITMAP_FLAG or Paint.DITHER_FLAG)
     private val animationCallbacks: MutableList<Animatable2Compat.AnimationCallback> = arrayListOf()
     private val currentRepeatCount: Int
@@ -151,24 +147,20 @@
         }
 
     init {
-        bounds.set(0, 0, width, height)
+        bounds.set(0, 0, apngState.width, apngState.height)
     }
 
     override fun draw(canvas: Canvas) {
         if (isStarted) {
             progressAnimationElapsedTime()
         }
-<<<<<<< HEAD
-        val drawIntervalMillis = apng.drawWithIndex(currentFrameIndex, canvas, null, bounds, paint)
-=======
         val drawIntervalMillis = apngState.apng.drawWithIndex(
             currentFrameIndex,
             canvas,
             null,
-            dstRect,
+            bounds,
             paint
         )
->>>>>>> 0d3b166c
         if (isStarted) {
             scheduleSelf({ invalidateSelf() }, drawIntervalMillis.toLong())
         }
@@ -293,15 +285,9 @@
     }
 
     private fun computeBitmapSize() {
-<<<<<<< HEAD
-        scaledWidth = scaleFromDensity(width, sourceDensity, targetDensity)
-        scaledHeight = scaleFromDensity(height, sourceDensity, targetDensity)
-        bounds.set(0, 0, scaledWidth, scaledHeight)
-=======
         scaledWidth = scaleFromDensity(apngState.width, apngState.sourceDensity, targetDensity)
         scaledHeight = scaleFromDensity(apngState.height, apngState.sourceDensity, targetDensity)
-        dstRect.set(0, 0, scaledWidth, scaledHeight)
->>>>>>> 0d3b166c
+        bounds.set(0, 0, scaledWidth, scaledHeight)
     }
 
     internal class ApngState(
